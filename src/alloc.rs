--- conflicted
+++ resolved
@@ -534,15 +534,9 @@
 
     use super::Allocator;
 
-<<<<<<< HEAD
-    fn mapping<'a>(begin: usize, length: usize) -> Result<MMap<'a>, ()> {
-        if let Ok(file) = std::env::var("NVM_DAX") {
-            warn!("MMap dax {} l={}G", file, length >> 30);
-=======
     fn mapping<'a>(begin: usize, length: usize) -> Result<MMap<'a>, c_int> {
         if let Ok(file) = std::env::var("NVM_FILE") {
             warn!("MMap file {} l={}G", file, length >> 30);
->>>>>>> 071431bf
             let f = std::fs::OpenOptions::new()
                 .read(true)
                 .write(true)
